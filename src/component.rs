use core::{
    fmt::{self, Debug, Display, Formatter},
    marker::PhantomData,
    sync::atomic::AtomicU32,
};

#[cfg(feature = "serde")]
use serde::{
    de::{Error, Visitor},
    ser::SerializeTupleStruct,
    Deserialize, Serialize,
};

use crate::{
    archetype::ComponentInfo,
    buffer::ComponentBuffer,
    entity::EntityKind,
<<<<<<< HEAD
    filter::ChangeFilter,
    filter::With,
    filter::Without,
    filter::{RemovedFilter, WithRelation, WithoutRelation},
=======
    filter::{ChangeFilter, RemovedFilter, With, WithRelation, Without, WithoutRelation},
>>>>>>> 542af186
    ChangeKind, Entity, MetaData, Mutable,
};

/// Trait alias for a 'static + Send + Sync type which can be used as a
/// component.
pub trait ComponentValue: Send + Sync + 'static {}
impl<T> ComponentValue for T where T: Send + Sync + 'static {}

/// A unique component identifier
/// Is not stable between executions, and should as such not be used for
/// execution.
#[derive(Clone, Copy, PartialEq, Eq, PartialOrd, Ord, Hash)]
pub struct ComponentKey {
    pub(crate) id: Entity,
    /// The object entity if the component is a pair
    pub(crate) object: Option<Entity>,
}

#[cfg(feature = "serde")]
impl Serialize for ComponentKey {
    fn serialize<S>(&self, serializer: S) -> Result<S::Ok, S::Error>
    where
        S: serde::Serializer,
    {
        let mut seq = serializer.serialize_tuple_struct("ComponentId", 2)?;
        seq.serialize_field(&self.id)?;
        seq.serialize_field(&self.object)?;

        seq.end()
    }
}

#[cfg(feature = "serde")]
impl<'de> Deserialize<'de> for ComponentKey {
    fn deserialize<D>(deserializer: D) -> Result<Self, D::Error>
    where
        D: serde::Deserializer<'de>,
    {
        struct ComponentIdVisitor;
        impl<'de> Visitor<'de> for ComponentIdVisitor {
            type Value = ComponentKey;

            fn expecting(
                &self,
                formatter: &mut smallvec::alloc::fmt::Formatter,
            ) -> smallvec::alloc::fmt::Result {
                write!(
                    formatter,
                    "A tuple of a component id and optional relation object"
                )
            }

            fn visit_seq<A>(self, mut seq: A) -> Result<Self::Value, A::Error>
            where
                A: serde::de::SeqAccess<'de>,
            {
                let id = seq
                    .next_element()?
                    .ok_or_else(|| Error::invalid_length(0, &self))?;
                let object = seq
                    .next_element()?
                    .ok_or_else(|| Error::invalid_length(1, &self))?;

                Ok(ComponentKey::new(id, object))
            }
        }

        deserializer.deserialize_tuple_struct("ComponentId", 2, ComponentIdVisitor)
    }
}

impl ComponentKey {
    /// Returns true if the component is a relation
    pub fn is_relation(&self) -> bool {
        self.object.is_some()
    }

    pub(crate) fn new(id: Entity, object: Option<Entity>) -> Self {
        Self { id, object }
    }
}

impl Display for ComponentKey {
    fn fmt(&self, f: &mut Formatter<'_>) -> core::fmt::Result {
        Debug::fmt(self, f)
    }
}

impl Debug for ComponentKey {
    fn fmt(&self, f: &mut Formatter<'_>) -> core::fmt::Result {
        match self.object {
            Some(s) => write!(f, "{}({s})", self.id),
            None => Debug::fmt(&self.id, f),
        }
    }
}

/// Type alias for a function which instantiates a component
pub type ComponentFn<T> = fn() -> Component<T>;

/// Type alias for a function which instantiates a relation with the specified
/// object
pub type RelationFn<T> = fn(object: Entity) -> Component<T>;

/// Relation helper trait
pub trait RelationExt<T>
where
    T: ComponentValue,
{
    /// Instantiate the relation
    fn of(&self, object: Entity) -> Component<T>;
    /// Construct a new filter yielding entities with this kind of relation
    fn with_relation(self) -> WithRelation;
    /// Construct a new filter yielding entities without this kind of relation
    fn without_relation(self) -> WithoutRelation;
}

impl<T: ComponentValue> RelationExt<T> for Component<T> {
    fn of(&self, object: Entity) -> Component<T> {
        Self {
            key: ComponentKey::new(self.key.id, Some(object)),
            ..*self
        }
    }

    fn with_relation(self) -> WithRelation {
        WithRelation {
            relation: self.id(),
            name: self.name(),
        }
    }

    fn without_relation(self) -> WithoutRelation {
        WithoutRelation {
            relation: self.id(),
            name: self.name(),
        }
    }
}

impl<T, F> RelationExt<T> for F
where
    F: Fn(Entity) -> Component<T>,
    T: ComponentValue,
{
    fn of(&self, object: Entity) -> Component<T> {
        (self)(object)
    }

    fn with_relation(self) -> WithRelation {
        let c = self(dummy());
        WithRelation {
            relation: c.id(),
            name: c.name(),
        }
    }

    fn without_relation(self) -> WithoutRelation {
        let c = self(dummy());
        WithoutRelation {
            relation: c.id(),
            name: c.name(),
        }
    }
}

crate::component! {
    pub(crate) dummy,
}

/// Defines a strongly typed component
pub struct Component<T> {
    key: ComponentKey,
    name: &'static str,
    marker: PhantomData<T>,

    /// A metadata is a component which is attached to the component, such as
    /// metadata or name
    meta: fn(ComponentInfo) -> ComponentBuffer,
}

impl<T: ComponentValue> Eq for Component<T> {}

impl<T: ComponentValue> PartialEq for Component<T> {
    fn eq(&self, other: &Self) -> bool {
        self.key == other.key
    }
}

impl<T: ComponentValue> Copy for Component<T> {}

impl<T> Clone for Component<T> {
    fn clone(&self) -> Self {
        Self {
            key: self.key,
            name: self.name,
            marker: PhantomData,
            meta: self.meta,
        }
    }
}

impl<T: ComponentValue> fmt::Debug for Component<T> {
    fn fmt(&self, f: &mut Formatter<'_>) -> fmt::Result {
        f.debug_struct("Component").field("id", &self.key).finish()
    }
}

impl<T: ComponentValue> Display for Component<T> {
    fn fmt(&self, f: &mut Formatter<'_>) -> fmt::Result {
        write!(f, "{}({})", self.name, self.key)
    }
}

impl<T: ComponentValue> Component<T> {
    pub(crate) fn from_raw_parts(
        key: ComponentKey,
        name: &'static str,
        meta: fn(ComponentInfo) -> ComponentBuffer,
    ) -> Self {
        Self {
            key,
            name,
            marker: PhantomData,
            meta,
        }
    }

    /// Create a new component given a unique id and name.
    ///
    /// # Safety
    /// The constructed component can not be of a different type, name or meta
    /// than any existing component of the same id
    pub(crate) unsafe fn from_raw_id(
        id: ComponentKey,
        name: &'static str,
        meta: fn(ComponentInfo) -> ComponentBuffer,
    ) -> Self {
        Self {
            key: id,
            name,
            marker: PhantomData,
            meta,
        }
    }

    #[doc(hidden)]
    pub fn static_init(
        id: &AtomicU32,
        kind: EntityKind,
        name: &'static str,
        meta: fn(ComponentInfo) -> ComponentBuffer,
    ) -> Self {
        let id = Entity::static_init(id, kind);

        // Safety
        // The id is new
        unsafe { Self::from_raw_id(ComponentKey::new(id, None), name, meta) }
    }

    /// Get the component's id.
    #[inline(always)]
    pub fn key(&self) -> ComponentKey {
        self.key
    }

    /// Get the component's base id.
    /// This is the id without any relation object
    #[inline(always)]
    pub fn id(&self) -> Entity {
        self.key.id
    }

    /// Returns the type erased component info
    pub fn info(self) -> ComponentInfo {
        ComponentInfo::of(self)
    }

    /// Transform this into a mutable fetch
    pub fn as_mut(self) -> Mutable<T> {
        Mutable(self)
    }

    /// Construct a fine grained change detection filter.
    pub fn modified(self) -> ChangeFilter<T> {
        ChangeFilter::new(self, ChangeKind::Modified)
    }

    /// Construct a fine grained insert detection filter.
    pub fn inserted(self) -> ChangeFilter<T> {
        ChangeFilter::new(self, ChangeKind::Inserted)
    }

    /// Construct a fine grained component remove detection filter.
    pub fn removed(self) -> RemovedFilter<T> {
        RemovedFilter::new(self)
    }

    /// Construct a new filter yielding entities without this component.
    pub fn without(self) -> Without {
        Without {
            component: self.key(),
            name: self.name(),
        }
    }

    /// Construct a new filter yielding entities with this component.
    pub fn with(self) -> With {
        With {
            component: self.key(),
            name: self.name(),
        }
    }

    /// Get the component's name.
    #[must_use]
    #[inline(always)]
    pub fn name(&self) -> &'static str {
        self.name
    }

    /// Returns all metadata components
    pub fn get_meta(&self) -> ComponentBuffer {
        (self.meta)(self.info())
    }

    /// Returns the component metadata fn
    pub fn meta(&self) -> fn(ComponentInfo) -> ComponentBuffer {
        self.meta
    }
}

impl<T: ComponentValue> MetaData<T> for Component<T> {
    fn attach(info: ComponentInfo, buffer: &mut ComponentBuffer) {
        buffer.set(crate::components::component_info(), info);
    }
}

impl<T: ComponentValue> From<Component<T>> for Entity {
    fn from(v: Component<T>) -> Self {
        v.key().id
    }
}

#[cfg(test)]
mod tests {
    use crate::*;

    component! {
        foo: i32,
        bar: f32,
    }

    #[test]
    fn component_ids() {
        let _c_foo = foo();
        // eprintln!("Foo: {c_foo:?}");
        // eprintln!("Bar: {:?}", bar().id());
        assert_ne!(foo().key(), bar().key());
        assert_eq!(foo(), foo());
    }
}<|MERGE_RESOLUTION|>--- conflicted
+++ resolved
@@ -15,14 +15,7 @@
     archetype::ComponentInfo,
     buffer::ComponentBuffer,
     entity::EntityKind,
-<<<<<<< HEAD
-    filter::ChangeFilter,
-    filter::With,
-    filter::Without,
-    filter::{RemovedFilter, WithRelation, WithoutRelation},
-=======
     filter::{ChangeFilter, RemovedFilter, With, WithRelation, Without, WithoutRelation},
->>>>>>> 542af186
     ChangeKind, Entity, MetaData, Mutable,
 };
 
