--- conflicted
+++ resolved
@@ -165,12 +165,7 @@
     ChangeFilter[T];
     Nothing[];
     Or[T];
-<<<<<<< HEAD
-    WithObject[];
-=======
-    RemovedFilter[T];
     WithTarget[];
->>>>>>> 7f72f513
     WithRelation[];
     With[];
     WithoutRelation[];
